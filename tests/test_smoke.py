import random
import unittest

import jax
import numpy as np
from absl import flags
import simple_parsing
import gin
from datetime import date

<<<<<<< HEAD
from source.config import Config, SystemType, HParams, OptimizerType, IntegrationOrder
from source.optimizers import get_optimizer
from source.utils import integrate
from source.plotting import plot
from source.systems import IndirectFHCS

jax.config.update("jax_enable_x64", True)

parser = simple_parsing.ArgumentParser()
parser.add_arguments(HParams, dest="hparams")
parser.add_arguments(Config, dest="config")
parser.add_argument("--gin_bindings", type=str)  # Needed for the parser to work in conjunction with absl.flags

key_dict = HParams.__dict__.copy()
key_dict.update(Config.__dict__)
for key in key_dict.keys():
  if "__" not in key:
    flags.DEFINE_string(key, None,  # Parser arguments need to be accepted by the flags
                        'Backward compatibility with previous parser')

flags.DEFINE_multi_string(
    'gin_bindings', [],
    'Gin bindings to override the values set in the config files '
    '(e.g. "Lab1.A=1.0").')

FLAGS = flags.FLAGS
=======
from source.config import Config, SystemType, HParams, OptimizerType, NLPSolverType, IntegrationOrder
from source.optimizers import get_optimizer
from source.systems import IndirectFHCS
>>>>>>> 2c84e740


# Test that experiments run without raising exceptions
class SmokeTest(unittest.TestCase):
<<<<<<< HEAD
  def test_smoke(self):
    # Test all the systems, using collocation for the base ones,
    # and using fbsm for the lenhart ones
    for system in SystemType:
      with self.subTest(system=system):
        args = parser.parse_args()
        hp = args.hparams
        cfg = args.config
        if isinstance(system, IndirectFHCS):
          hp.optimizer = OptimizerType.FBSM
        else:
          hp.optimizer = OptimizerType.COLLOCATION
        cfg = Config(verbose=True, plot_results=True)
        random.seed(hp.seed)
        np.random.seed(hp.seed)

        gin_files = ['./source/gin-configs/default.gin']
        gin_bindings = FLAGS.gin_bindings
        gin.parse_config_files_and_bindings(gin_files,
                                            bindings=gin_bindings,
                                            skip_unknown=False)
        _system = get_system(hp)
        optimizer = get_optimizer(hp, cfg, _system)

        if optimizer.require_adj:
          x, u, adj = optimizer.solve()
        else:
          x, u = optimizer.solve()

        if hp.optimizer == OptimizerType.FBSM:
          num_steps = hp.fbsm_intervals
        else:
          num_steps = hp.intervals * hp.controls_per_interval

        stepsize = system.T / num_steps
        _, opt_x = integrate(system.dynamics, system.x_0, u,
                             stepsize, num_steps, None, hp.order)

        save_as = str(date.today()) + str(hp.system.name)
        title = "TEST"
        if cfg.plot_results:
          if optimizer.require_adj:
            plot(system,
                 data={'x': opt_x, 'u': u, 'adj': adj},
                 labels={'x': 'Resulting state trajectory',
                         'u': 'Controls from solver',
                         'adj': 'Adjoint from solver'},
                 title=title,
                 save_as=save_as)
          else:
            plot(system,
                 data={'x': opt_x, 'u': u},
                 labels={'x': 'Resulting state trajectory',
                         'u': 'Controls from solver'},
                 title=title,
                 save_as=save_as)

=======
  def setUp(self):
    jax.config.update("jax_enable_x64", True)

  def test_smoke(self):
    for system in SystemType:
      for optimizer in OptimizerType:
        if optimizer == OptimizerType.FBSM and not issubclass(system.value, IndirectFHCS):
          continue
        with self.subTest(system=system, optimizer=optimizer):
          hp = HParams(system=system, optimizer=optimizer, order=IntegrationOrder.LINEAR, intervals=20, ipopt_max_iter=100)
          cfg = Config(verbose=True, plot_results=True)
          random.seed(hp.seed)
          np.random.seed(hp.seed)
          _system = hp.system()
          optimizer = get_optimizer(hp, cfg, _system)
          print("calling optimizer", optimizer)
          results = optimizer.solve()
          print("solution", results[0].shape)
          _system.plot_solution(*results)
>>>>>>> 2c84e740
# TODO: why does it not work to also iterate through nlpsolvers?

if __name__=='__main__':
  unittest.main()<|MERGE_RESOLUTION|>--- conflicted
+++ resolved
@@ -3,106 +3,13 @@
 
 import jax
 import numpy as np
-from absl import flags
-import simple_parsing
-import gin
-from datetime import date
 
-<<<<<<< HEAD
 from source.config import Config, SystemType, HParams, OptimizerType, IntegrationOrder
 from source.optimizers import get_optimizer
-from source.utils import integrate
-from source.plotting import plot
 from source.systems import IndirectFHCS
 
-jax.config.update("jax_enable_x64", True)
 
-parser = simple_parsing.ArgumentParser()
-parser.add_arguments(HParams, dest="hparams")
-parser.add_arguments(Config, dest="config")
-parser.add_argument("--gin_bindings", type=str)  # Needed for the parser to work in conjunction with absl.flags
-
-key_dict = HParams.__dict__.copy()
-key_dict.update(Config.__dict__)
-for key in key_dict.keys():
-  if "__" not in key:
-    flags.DEFINE_string(key, None,  # Parser arguments need to be accepted by the flags
-                        'Backward compatibility with previous parser')
-
-flags.DEFINE_multi_string(
-    'gin_bindings', [],
-    'Gin bindings to override the values set in the config files '
-    '(e.g. "Lab1.A=1.0").')
-
-FLAGS = flags.FLAGS
-=======
-from source.config import Config, SystemType, HParams, OptimizerType, NLPSolverType, IntegrationOrder
-from source.optimizers import get_optimizer
-from source.systems import IndirectFHCS
->>>>>>> 2c84e740
-
-
-# Test that experiments run without raising exceptions
 class SmokeTest(unittest.TestCase):
-<<<<<<< HEAD
-  def test_smoke(self):
-    # Test all the systems, using collocation for the base ones,
-    # and using fbsm for the lenhart ones
-    for system in SystemType:
-      with self.subTest(system=system):
-        args = parser.parse_args()
-        hp = args.hparams
-        cfg = args.config
-        if isinstance(system, IndirectFHCS):
-          hp.optimizer = OptimizerType.FBSM
-        else:
-          hp.optimizer = OptimizerType.COLLOCATION
-        cfg = Config(verbose=True, plot_results=True)
-        random.seed(hp.seed)
-        np.random.seed(hp.seed)
-
-        gin_files = ['./source/gin-configs/default.gin']
-        gin_bindings = FLAGS.gin_bindings
-        gin.parse_config_files_and_bindings(gin_files,
-                                            bindings=gin_bindings,
-                                            skip_unknown=False)
-        _system = get_system(hp)
-        optimizer = get_optimizer(hp, cfg, _system)
-
-        if optimizer.require_adj:
-          x, u, adj = optimizer.solve()
-        else:
-          x, u = optimizer.solve()
-
-        if hp.optimizer == OptimizerType.FBSM:
-          num_steps = hp.fbsm_intervals
-        else:
-          num_steps = hp.intervals * hp.controls_per_interval
-
-        stepsize = system.T / num_steps
-        _, opt_x = integrate(system.dynamics, system.x_0, u,
-                             stepsize, num_steps, None, hp.order)
-
-        save_as = str(date.today()) + str(hp.system.name)
-        title = "TEST"
-        if cfg.plot_results:
-          if optimizer.require_adj:
-            plot(system,
-                 data={'x': opt_x, 'u': u, 'adj': adj},
-                 labels={'x': 'Resulting state trajectory',
-                         'u': 'Controls from solver',
-                         'adj': 'Adjoint from solver'},
-                 title=title,
-                 save_as=save_as)
-          else:
-            plot(system,
-                 data={'x': opt_x, 'u': u},
-                 labels={'x': 'Resulting state trajectory',
-                         'u': 'Controls from solver'},
-                 title=title,
-                 save_as=save_as)
-
-=======
   def setUp(self):
     jax.config.update("jax_enable_x64", True)
 
@@ -112,7 +19,7 @@
         if optimizer == OptimizerType.FBSM and not issubclass(system.value, IndirectFHCS):
           continue
         with self.subTest(system=system, optimizer=optimizer):
-          hp = HParams(system=system, optimizer=optimizer, order=IntegrationOrder.LINEAR, intervals=20, ipopt_max_iter=100)
+          hp = HParams(system=system, optimizer=optimizer, order=IntegrationOrder.LINEAR, intervals=20, max_iter=100)
           cfg = Config(verbose=True, plot_results=True)
           random.seed(hp.seed)
           np.random.seed(hp.seed)
@@ -122,8 +29,6 @@
           results = optimizer.solve()
           print("solution", results[0].shape)
           _system.plot_solution(*results)
->>>>>>> 2c84e740
-# TODO: why does it not work to also iterate through nlpsolvers?
 
 if __name__=='__main__':
   unittest.main()