--- conflicted
+++ resolved
@@ -1,29 +1,22 @@
 import random
 
 import jax
-import jax.numpy as jnp
 import numpy as np
 import simple_parsing
 import gin
 
-from absl import app, flags
+from absl import app
+from absl import flags
 
 from source.config import Config, HParams
-from source.config import OptimizerType
 from source.optimizers import get_optimizer
-<<<<<<< HEAD
-from source.systems import get_system
-from source.utils import integrate
-from source.plotting import plot
-=======
 
->>>>>>> 2c84e740
 
 # Prepare experiment settings   # TODO: Use only 1 parsing technique?
 parser = simple_parsing.ArgumentParser()
 parser.add_arguments(HParams, dest="hparams")
 parser.add_arguments(Config, dest="config")
-parser.add_argument("--gin_bindings", type=str)  # Needed for the parser to work in conjunction with absl.flags
+parser.add_argument("--gin_bindings", type=str)  # Needed for the parser to work in conjonction to absl.flags
 
 key_dict = HParams.__dict__.copy()
 key_dict.update(Config.__dict__)
@@ -39,14 +32,12 @@
 
 FLAGS = flags.FLAGS
 
-# Load config, then build system
-
 
 def main(unused_argv):
-  """ Main method.
+  """Main method.
     Args:
       unused_argv: Arguments (unused).
-  """
+    """
   jax.config.update("jax_enable_x64", True)
 
   args = parser.parse_args()
@@ -59,62 +50,20 @@
   random.seed(hp.seed)
   np.random.seed(hp.seed)
 
-  # TODO: make sure that it's ok for this to live outside main
+  # Load config, then build system
   gin_files = ['./source/gin-configs/default.gin']
   gin_bindings = FLAGS.gin_bindings
   gin.parse_config_files_and_bindings(gin_files,
                                       bindings=gin_bindings,
                                       skip_unknown=False)
-<<<<<<< HEAD
-=======
   system = hp.system()
->>>>>>> 2c84e740
 
-  system = get_system(hp)
+  # Run experiment
   optimizer = get_optimizer(hp, cfg, system)
-<<<<<<< HEAD
-
-  # put this in run.py
-  if optimizer.require_adj:
-    x, u, adj = optimizer.solve()
-  else:
-    x, u = optimizer.solve()
-=======
   results = optimizer.solve()
   if cfg.plot_results:
     system.plot_solution(*results)
->>>>>>> 2c84e740
-
-  if hp.optimizer == OptimizerType.FBSM:
-    num_steps = hp.steps
-  else:
-    num_steps = hp.intervals*hp.controls_per_interval
-
-  stepsize = system.T / num_steps
-  _, opt_x = integrate(system.dynamics, system.x_0, u,
-                       stepsize, num_steps, None, hp.order)
-
-  if cfg.plot_results:
-    if optimizer.require_adj:
-      plot(system,
-           data={'x': opt_x, 'u': u, 'adj': adj},
-           labels={'x': 'Resulting state trajectory',
-                   'u': 'Controls from solver',
-                   'adj': 'Adjoint from solver'})
-    else:
-      plot(system,
-           data={'x': opt_x, 'u': u},
-           labels={'x': 'Resulting state trajectory',
-                   'u': 'Controls from solver'})
-
-  xs_and_us, unused_unravel = jax.flatten_util.ravel_pytree((x, u))
-  if hp.optimizer != OptimizerType.FBSM:
-    print("control cost", optimizer.objective(xs_and_us))
-    print('constraint_violations', jnp.linalg.norm(optimizer.constraints(xs_and_us)))
-  raise SystemExit
-
-  # -----------------------------------------------------------------------
 
 
-if __name__ == '__main__':
+if __name__=='__main__':
   app.run(main)