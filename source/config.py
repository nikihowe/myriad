--- conflicted
+++ resolved
@@ -29,21 +29,12 @@
 class HParams:
   seed: int = 2020
   system: SystemType = SystemType.EPIDEMICSEIRN
-<<<<<<< HEAD
-  optimizer: OptimizerType = OptimizerType.FBSM
-  nlpsolver: NLPSolverType = NLPSolverType.SLSQP
-  order: IntegrationOrder = IntegrationOrder.LINEAR
-  max_iter: int = 1000              # maxiter for NLP solver
-  intervals: int = 1                # used by COLLOCATION and SHOOTING
-  controls_per_interval: int = 30   # used by SHOOTING
-=======
   optimizer: OptimizerType = OptimizerType.SHOOTING
   nlpsolver: NLPSolverType = NLPSolverType.SLSQP
   order: IntegrationOrder = IntegrationOrder.LINEAR
   max_iter: int = 1000              # maxiter for NLP solver
   intervals: int = 1               # used by COLLOCATION and SHOOTING
   controls_per_interval: int = 100   # used by SHOOTING
->>>>>>> b3d2dee6
   fbsm_intervals: int = 1000        # used by FBSM
 
   # Collocation requires exactly one control per interval
